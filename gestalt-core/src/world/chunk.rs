use std::ops::Range;

use std::collections::HashMap;
use serde::{Serialize, Deserialize};

use crate::common::{voxelmath::*, Version};

use super::{
    voxelarray::{VoxelArrayStatic, VoxelArrayError}, voxelstorage::Voxel, VoxelStorage,
    VoxelStorageBounded, TileId,
};

pub const NEWEST_CHUNK_FILE_VERSION: Version = version!(0,0,1);

pub const CHUNK_EXP : usize = 4;
pub const CHUNK_SIZE: usize = 2_usize.pow(CHUNK_EXP as u32);
pub const CHUNK_SIZE_CUBED: usize = CHUNK_SIZE * CHUNK_SIZE * CHUNK_SIZE;

pub const CHUNK_RANGE_USIZE: VoxelRange<usize> = VoxelRange {
    lower: vpos!(0, 0, 0),
    upper: vpos!(CHUNK_SIZE, CHUNK_SIZE, CHUNK_SIZE),
};

pub const CHUNK_RANGE_U16: VoxelRange<u16> = VoxelRange {
    lower: vpos!(0, 0, 0),
    upper: vpos!(CHUNK_SIZE as u16, CHUNK_SIZE as u16, CHUNK_SIZE as u16),
};

// Up to 256 chunk data layers (0 is terrain / voxel). 
// Layers can be marked early-order or late-order to preferentially 
// put them near the start of the file or the end.
// A layer is n sublayers which are not guaranteed to be contiguous with 
// eachother but are guaranteed to be contiguous internally (per sublayer)
// 1-byte layer ID (to tell you which layer this is - not positional)
// 6-byte layer metadata
// 1-byte "num sublayers"
// repeating num-sublayers times:
// > 4 bytes layer start position in file
// > 4 bytes layer end position in file

// Declarative stuff for describing chunk data layers goes here. 
pub type ChunkLayerId = u8;
pub type ChunkSublayerId = u8;
pub type ChunkLayerMetadata = [u8;6]; 

#[derive(Debug, Clone)]
pub enum ExpectedSublayerLength { 
    Exact(usize), 
    Range(Range<usize>),
}

pub struct DataSublayerDescriptor {
    /// Used for debug strings on errors and such
    pub name: &'static str,
    /// Used to order in the sublayer array and also for equality checks.  
    pub id: u8,
    /// Based on metadata, how big do we expect this to be? If it's 0 it shouldn't be present.
    pub expected_size: fn(&ChunkLayerMetadata) -> Result<ExpectedSublayerLength, ChunkValidationError>,
}

pub struct DataLayerDescriptor { 
    /// Used for debug strings on errors and such
    pub name: &'static str,
    pub id: ChunkLayerId,
    pub possible_sublayers: &'static [DataSublayerDescriptor], 
    /// Are there other layers that must be present for this one to make sense? 
    pub requires: &'static [ChunkLayerId],
}

#[derive(thiserror::Error, Debug, Clone)]
pub enum ChunkValidationError {
    #[error("Could not determine ChunkTilesVariant from metadata: {0} is not a valid variant.")]
    InvalidTilesVariant(u8),
    #[error("Chunk sublayer {0} is an invalid size - we were given {1} bytes and the expected size is {2:?}.")]
    InvalidSizeSublayer(String, usize, ExpectedSublayerLength),
    #[error("Chunk data layer {0} requires data layer {1}, but that requirement is not present in this file.")]
    LayerWithoutRequirement(String, ChunkLayerId),
}

// Length in file. Mapping a u8 to a u32 so it'll be 5 bytes.
pub const SMALL_PALETTE_ENTRY_LEN: usize = 5;
// Mapping a u16 to a u32 so it'll be 6 bytes. 
pub const LARGE_PALETTE_ENTRY_LEN: usize = 6;

// Now we start getting into things that are not just for validating and parsing things, 
// but which will be more generally useful later.
/// How is voxel data for this chunk stored? 
/// * Uniform chunks are all one tile ID and that tile ID is stored in the metadata - 
/// useful for things that are all-air or all-stone, for instance. 
/// * Small chunks have a palette that can fit in the 0-256 range, and so they can be an
/// array of CHUNK_SIZE_CUBED bytes which are indexes into the palette.
/// * Large chunks have more than 256 unique tile IDs in them, and so it has to be 
/// CHUNK_SIZE_CUBED u16s. To be more specific, a sort of unsigned 16-bit integer 
/// that is always little-endian on disk and in memory. 
#[derive(Debug, Copy, Clone)]
pub enum ChunkTilesVariant {
    Uniform, 
    Small,
    Large,
}
impl ChunkTilesVariant { 
    pub fn as_upper_metadata_byte(&self) -> u8 { 
        match self { 
            Self::Uniform => 0,
            Self::Small => 1,
            Self::Large => 2,
        }
    }
}

pub fn chunk_variant_from_metadata(upper_byte: u8) -> Result<ChunkTilesVariant, ChunkValidationError> { 
    match upper_byte { 
        0 => Ok(ChunkTilesVariant::Uniform),
        1 => Ok(ChunkTilesVariant::Small),
        2 => Ok(ChunkTilesVariant::Large),
        _ => Err(ChunkValidationError::InvalidTilesVariant(upper_byte)),
    }
}

pub fn voxel_data_expected_size(metadata: &ChunkLayerMetadata) -> Result<ExpectedSublayerLength, ChunkValidationError> { 
    Ok(match chunk_variant_from_metadata(metadata[0])? { 
        ChunkTilesVariant::Uniform => ExpectedSublayerLength::Exact(0),
        ChunkTilesVariant::Small => ExpectedSublayerLength::Exact(CHUNK_SIZE_CUBED),
        ChunkTilesVariant::Large => ExpectedSublayerLength::Exact(CHUNK_SIZE_CUBED*2),
    })
}

pub fn voxel_palette_expected_size(metadata: &ChunkLayerMetadata) -> Result<ExpectedSublayerLength, ChunkValidationError> {
    Ok(match chunk_variant_from_metadata(metadata[0])? {
        // Not here in a Uniform chunk - the one individual TileID lives in metadata instead. 
        ChunkTilesVariant::Uniform => ExpectedSublayerLength::Exact(0),
        ChunkTilesVariant::Small => ExpectedSublayerLength::Range((SMALL_PALETTE_ENTRY_LEN)..(256*SMALL_PALETTE_ENTRY_LEN)),
        // We could do 256*LARGE_PALETTE_ENTRY_LEN here but I want to give the garbage collection
        // of downgrading chunks some wiggle room.
        ChunkTilesVariant::Large => ExpectedSublayerLength::Range((LARGE_PALETTE_ENTRY_LEN)..(CHUNK_SIZE_CUBED*LARGE_PALETTE_ENTRY_LEN)),
    })
}

pub const TILES_LAYER_ID: u8 = 0;
pub const VOXEL_DATA_SUBLAYER_ID: u8 = 0;
pub const VOXEL_PALETTE_SUBLAYER_ID: u8 = 1;

/// Bloxel terrain, should (almost) always be present.
pub const TILES_LAYER_DESC: DataLayerDescriptor = DataLayerDescriptor{
    name: "tiles",
    id: TILES_LAYER_ID,
    possible_sublayers: &[
        DataSublayerDescriptor {
            name: "voxel_data",
            id: VOXEL_DATA_SUBLAYER_ID,
            expected_size: voxel_data_expected_size,
        },
        DataSublayerDescriptor {
            name: "voxel_palette",
            id: VOXEL_PALETTE_SUBLAYER_ID,
            expected_size: voxel_palette_expected_size,
        },
    ],
    requires: &[],
};
/* There are 24 made up of 1 identity element, 
9 rotations about opposite faces, 
8 rotations about opposite vertices and 6 rotations about opposite lines. 
This gives 9 + 8 + 6 = 23 possible rotations of the cube, 
plus the identity element (leave it where it is giving 24 possible rotations in total. */
// 5 bits for orientation (24 valid states, 8 invalid states. 0 is identity, 23 are actual rotated-states.)
// + 1 bit for mirror 
// So, 6 bits per tile. The least common multiple of 6 and 8 is 24. 
// 4 tiles = 3 bytes 
// (CHUNK_SIZE_CUBED / 4) * 3 should give you the number of bytes required to describe rotations for every tile. 

pub fn rotations_expected_size(_metadata: &ChunkLayerMetadata) -> Result<ExpectedSublayerLength, ChunkValidationError> {
    Ok(ExpectedSublayerLength::Exact((CHUNK_SIZE_CUBED / 4) * 3))
}

pub const ROTATIONS_LAYER_ID: u8 = 1;

/// Bloxel terrain, should (almost) always be present.
pub const ROTATIONS_LAYER_DESC: DataLayerDescriptor = DataLayerDescriptor{
    name: "tiles",
    id: ROTATIONS_LAYER_ID,
    possible_sublayers: &[
        DataSublayerDescriptor {
            name: "rotation_data",
            id: 0,
            expected_size: rotations_expected_size,
        },
    ],
    requires: &[0],
};

#[derive(Copy, Clone, PartialEq, Eq)]
#[repr(transparent)]
pub struct AlwaysLeU16([u8; 2]);

impl AlwaysLeU16 {
    #[inline(always)]
    pub const fn new(value: u16) -> Self { 
        Self(value.to_le_bytes())
    }
    #[inline(always)]
    pub const fn get(&self) -> u16 { 
        u16::from_le_bytes(self.0) 
    }
    #[inline(always)]
    pub const fn get_bytes(&self) -> &[u8; 2] { 
        &self.0
    }
}

impl PartialEq<u16> for AlwaysLeU16 {
    #[inline(always)]
    fn eq(&self, other: &u16) -> bool {
        u16::from_le_bytes(self.0) == *other
    }
}

impl std::hash::Hash for AlwaysLeU16 {
    fn hash<H: std::hash::Hasher>(&self, state: &mut H) {
        u16::from_le_bytes(self.0).hash(state);
    }
}

impl std::fmt::Display for AlwaysLeU16 {
    fn fmt(&self, f: &mut std::fmt::Formatter<'_>) -> std::fmt::Result {
        u16::from_le_bytes(self.0).fmt(f)
    }
}

impl std::fmt::Debug for AlwaysLeU16 {
    fn fmt(&self, f: &mut std::fmt::Formatter<'_>) -> std::fmt::Result {
        self.get().fmt(f)
    }
}

impl USizeAble for AlwaysLeU16 {
    fn as_usize(&self) -> usize {
        self.get() as usize
    }

    fn from_usize(val: usize) -> Self {
        Self::new(val as u16)
    }
}

// Actual chunk implementation starts here: 
pub struct ChunkTilesSmall<T: Voxel> {
    //Attempting to use the constant causes Rust to freak out for some reason
    //so I simply type 16
    pub inner: VoxelArrayStatic<u8, u8, 16>,
    pub palette: [T; 256],
    pub reverse_palette: HashMap<T, u8>,
    pub highest_idx: u8,
    // Used by the serializer to tell if the palette has changed.
    pub palette_dirty: bool,
}

impl<T: Voxel> ChunkTilesSmall<T> {
    #[inline(always)]
    pub fn get_raw(&self, coord: VoxelPos<u8>) -> &u8 {
        //The intent here is so that bounds checking is only done ONCE for this structure.
        self.inner.get_raw(coord)
    }
    #[inline(always)]
    pub fn get_raw_i(&self, i: usize) -> &u8 {
        //The intent here is so that bounds checking is only done ONCE for this structure.
        self.inner.get_raw_i(i)
    }
    #[inline(always)]
    pub fn get(&self, coord: VoxelPos<u8>) -> &T {
        &self.palette[*self.get_raw(coord) as usize]
    }
    #[inline(always)]
    pub fn set_raw(&mut self, coord: VoxelPos<u8>, value: u8) {
        self.inner.set_raw(coord, value);
    }
    #[inline(always)]
    pub fn index_from_palette(&self, tile: T) -> Option<u8> {
        self.reverse_palette.get(&tile).copied()
    }
    #[inline(always)]
    pub fn tile_from_index(&self, idx: u16) -> Option<&T> {
        if idx > 255 {
            return None;
        };
        if idx > self.highest_idx as u16 {
            return None;
        };
        Some(&self.palette[idx as usize])
    }
    ///Use this chunk to construct a chunk with u16 tiles rather than u8 ones.
    #[inline]
    pub fn expand(&self) -> ChunkTilesLarge<T> {
        let mut new_palette: Vec<T> = Vec::new();
        for entry in self.palette.iter() {
            new_palette.push(entry.clone())
        }
        let mut new_inner = VoxelArrayStatic::new(AlwaysLeU16::new(0));

        for i in 0..CHUNK_SIZE_CUBED {
            let tile = self.inner.get_raw_i(i);
            new_inner.set_raw_i(i, AlwaysLeU16::new(*tile as u16));
        }

        let mut new_reverse_palette: HashMap<T, AlwaysLeU16> = HashMap::default();
        for (key, value) in self.reverse_palette.iter() {
            new_reverse_palette.insert(key.clone(), AlwaysLeU16::new(*value as u16));
        }
        ChunkTilesLarge {
            inner: new_inner,
            palette: new_palette,
            reverse_palette: new_reverse_palette,
            palette_dirty: true,
        }
    }
    /// Adds a Tile ID to its palette. If we succeeded in adding it, return the associated index.
    /// If it already exists, return the associated index. If we're out of room, return None.
    #[inline]
    pub fn add_to_palette(&mut self, tile: T) -> Option<u16> {
        match self.reverse_palette.get(&tile) {
            Some(idx) => {
                //Already in the palette.
                Some(*idx as u16)
            }
            None => {
                self.palette_dirty = true;
                //We have run out of space.
                if self.highest_idx == 255 {
                    None
                } else {
                    self.highest_idx += 1;
                    let idx = self.highest_idx;
                    self.palette[idx as usize] = tile.clone();
                    self.reverse_palette.insert(tile, idx);
                    Some(idx as u16)
                }
            }
        }
    }
}

//In a 16*16*16, a u16 encodes a number larger than the total number of possible voxel positions anyway.
pub struct ChunkTilesLarge<T: Voxel> {
    //Attempting to use the constant causes Rust to freak out for some reason
    //so I simply type 16
    pub inner: VoxelArrayStatic<AlwaysLeU16, u8, 16>,
    pub palette: Vec<T>,
    pub reverse_palette: HashMap<T, AlwaysLeU16>,
    pub palette_dirty: bool,
}

impl<T: Voxel> ChunkTilesLarge<T> {
    #[inline(always)]
    pub fn get_raw(&self, coord: VoxelPos<u8>) -> &AlwaysLeU16 {
        self.inner.get_raw(coord)
    }
    #[inline(always)]
    pub fn get(&self, coord: VoxelPos<u8>) -> &T {
        self.palette.get(self.inner.get_raw(coord).as_usize()).unwrap()
    }
    #[inline(always)]
    pub fn get_raw_i(&self, i: usize) -> &AlwaysLeU16 {
        //The intent here is so that bounds checking is only done ONCE for this structure.
        self.inner.get_raw_i(i)
    }
    #[inline(always)]
    pub fn set_raw(&mut self, coord: VoxelPos<u8>, value: AlwaysLeU16) {
        self.inner.set_raw(coord, value);
    }
    #[inline(always)]
    pub fn index_from_palette(&self, tile: T) -> Option<u16> {
        self.reverse_palette.get(&tile).map( |v| v.get())
    }
    #[inline(always)]
    pub fn tile_from_index(&self, idx: AlwaysLeU16) -> Option<&T> {
        self.palette.get(idx.as_usize())
    }
    /// Adds a Tile ID to its palette. If we succeeded in adding it, return the associated index.
    /// If it already exists, return the associated index. If we're out of room, return None.
    #[inline]
    pub fn add_to_palette(&mut self, tile: T) -> AlwaysLeU16 {
        match self.reverse_palette.get(&tile) {
            Some(idx) => {
                //Already in the palette.
                *idx
            }
            None => {
                self.palette_dirty = true;
                let next_index = AlwaysLeU16::new(self.palette.len() as u16);
                self.palette.push(tile.clone());
                self.reverse_palette.insert(tile, next_index);

                next_index
            }
        }
    }
}

pub enum ChunkInner<T: Voxel> {
    ///Chunk that is all one value (usually this is for chunks that are 100% air). Note that, after being converted, idx 0 maps to
    Uniform(T),
    ///Chunk that maps palette to 8-bit values.
    Small(Box<ChunkTilesSmall<T>>),
    ///Chunk that maps palette to 16-bit values.
    Large(Box<ChunkTilesLarge<T>>),
}

pub struct Chunk<T: Voxel> {
    pub revision: u64,
    pub inner: ChunkInner<T>,
}

impl<T: Voxel> Chunk<T> {
    pub fn new(default_voxel: T) -> Self {
        Chunk {
            revision: 0,
            inner: ChunkInner::Uniform(default_voxel),
        }
    }

    #[inline(always)]
    pub fn get_raw_i(&self, i: usize) -> u16 {
        match &self.inner {
            ChunkInner::Uniform(_) => 0,
            ChunkInner::Small(inner) => *inner.get_raw_i(i) as u16,
            ChunkInner::Large(inner) => inner.get_raw_i(i).get(),
        }
    }

    #[inline(always)]
    pub fn get_raw(&self, pos: VoxelPos<u8>) -> u16 {
        match &self.inner {
            ChunkInner::Uniform(_) => 0,
            ChunkInner::Small(inner) => *inner.get_raw(pos) as u16,
            ChunkInner::Large(inner) => inner.get_raw(pos).get(),
        }
    }
    #[inline(always)]
    pub fn set_raw(&mut self, pos: VoxelPos<u8>, value: AlwaysLeU16) {
        match &mut self.inner {
            //TODO: Smarter way of handling this case. Currently, just don't.
            //I don't want to return a result type HERE for performance reasons.
            ChunkInner::Uniform(_) => {
                if value != 0 {
                    panic!("Attempted to set_raw() on a Uniform chunk!")
                }
            }
            ChunkInner::Small(ref mut inner) => inner.set_raw(pos, value.get() as u8),
            ChunkInner::Large(ref mut inner) => inner.set_raw(pos, value),
        };
    }
    #[inline(always)]
    pub fn index_from_palette(&self, tile: T) -> Option<u16> {
        match &self.inner {
            ChunkInner::Uniform(val) => {
                if tile == *val {
                    Some(0)
                } else {
                    None
                }
            }
            ChunkInner::Small(inner) => inner.index_from_palette(tile).map(|v| v as u16),
            ChunkInner::Large(inner) => inner.index_from_palette(tile),
        }
    }
    #[inline(always)]
    pub fn tile_from_index(&self, idx: u16) -> Option<&T> {
        match &self.inner {
            ChunkInner::Uniform(val) => {
                if idx == 0 {
                    Some(val)
                } else {
                    None
                }
            }
            ChunkInner::Small(inner) => inner.tile_from_index(idx),
            ChunkInner::Large(inner) => inner.tile_from_index(AlwaysLeU16::new(idx)),
        }
    }
    #[inline(always)]
    pub fn is_palette_dirty(&self) -> bool {
        match &self.inner {
            ChunkInner::Uniform(_) => false,
            ChunkInner::Small(inner) => inner.palette_dirty,
            ChunkInner::Large(inner) => inner.palette_dirty,
        }
    }
    #[inline(always)]
    pub fn mark_palette_dirty_status(&mut self, set_to: bool) {
        match &mut self.inner {
            ChunkInner::Uniform(_) => {}
            ChunkInner::Small(ref mut inner) => inner.palette_dirty = set_to,
            ChunkInner::Large(ref mut inner) => inner.palette_dirty = set_to,
        }
    }
    #[inline]
    pub fn add_to_palette(&mut self, tile: T) -> AlwaysLeU16 {
        match &mut self.inner {
            ChunkInner::Uniform(val) => {
                if tile == *val {
                    AlwaysLeU16::new(0)
                } else {
                    // Convert to a ChunkSmall.
                    let structure = VoxelArrayStatic::new(0); //0 will be *val

                    let mut palette: [T; 256] = unsafe {
                        let mut array: [T; 256] = std::mem::uninitialized();
                        for element in array.iter_mut() {
                            std::ptr::write(element, val.clone());
                        }
                        array
                    };
                    palette[1] = tile.clone();
                    let mut reverse_palette: HashMap<T, u8> = HashMap::default();
                    reverse_palette.insert(val.clone(), 0);
                    reverse_palette.insert(tile, 1);
                    self.inner = ChunkInner::Small(Box::new(ChunkTilesSmall {
                        inner: structure,
                        palette,
                        reverse_palette,
                        highest_idx: 1,
                        palette_dirty: false,
                    }));
                    AlwaysLeU16::new(1)
                }
            }
            ChunkInner::Small(inner) => {
                match inner.add_to_palette(tile.clone()) {
                    Some(idx) => AlwaysLeU16::new(idx),
                    None => {
                        //We need to expand it.
                        let mut new_inner = Box::new(inner.expand());
                        let idx = new_inner.add_to_palette(tile);
                        self.inner = ChunkInner::Large(new_inner);
                        idx
                    }
                }
            }
            ChunkInner::Large(inner) => inner.add_to_palette(tile),
        }
    }
}

impl<T: Voxel> VoxelStorage<T, u8> for Chunk<T> {
    type Error = VoxelArrayError<u8>;
    #[inline(always)]
    fn get(&self, pos: VoxelPos<u8>) -> Result<&T, VoxelArrayError<u8>> {
        match &self.inner {
            ChunkInner::Uniform(val) => Ok(val),
            ChunkInner::Small(inner) => Ok(inner.get(pos)),
            ChunkInner::Large(inner) => Ok(inner.get(pos)),
        }
    }
    #[inline]
    fn set(&mut self, pos: VoxelPos<u8>, tile: T) -> Result<(), VoxelArrayError<u8>> {
        let idx = self.add_to_palette(tile.clone());
        //Did we just change something?
        if self.get(pos)? != &tile {
            //Increment revision.
            self.revision += 1;
        }
        self.set_raw(pos, idx);

        Ok(())
    }
}

impl<T: Voxel> VoxelStorageBounded<T, u8> for Chunk<T> {
    fn get_bounds(&self) -> VoxelRange<u8> {
        VoxelRange {
            lower: vpos!(0, 0, 0),
            upper: vpos!(CHUNK_SIZE as u8, CHUNK_SIZE as u8, CHUNK_SIZE as u8),
        }
    }
}
#[derive(Copy, Clone, Debug, Serialize, Deserialize)]
#[repr(C)]
/// In a small-variant chunk, index is implicit.
pub struct SmallPaletteEntry { 
    to_tile: TileId,
}

impl SmallPaletteEntry { 
    //How many bytes will this take up on disk?
    pub const fn serialized_length() -> usize {
        std::mem::size_of::<TileId>()
    }
    fn as_le_bytes(&self) -> [u8; 4] {
        #[cfg(debug_assertions)]
        {
            assert_eq!(Self::serialized_length(), 4)
        } 

        self.to_tile.to_le_bytes()
    }
    fn from_le_bytes(bytes: [u8; 4]) -> Self { 
        #[cfg(debug_assertions)]
        {
            assert_eq!(Self::serialized_length(), 4)
        }

        let id = TileId::from_le_bytes(bytes);
        Self { 
            to_tile: id
        }
    }
}

#[derive(Copy, Clone, Debug, Serialize, Deserialize)]
#[repr(C)]
pub struct LargePaletteEntry { 
    from_index: u16,
    to_tile: TileId,
}

impl LargePaletteEntry {
    //How many bytes will this take up on disk?
    pub const fn serialized_length() -> usize {
        std::mem::size_of::<u16>()
        + std::mem::size_of::<TileId>()
    }
    fn as_le_bytes(&self) -> [u8; 6] { 
        #[cfg(debug_assertions)]
        {
            assert_eq!(Self::serialized_length(), 6)
        }

        let index_bytes = self.from_index.to_le_bytes();
        let tile_bytes = self.to_tile.to_le_bytes();
        // Bytes for the index
        [ index_bytes[0], index_bytes[1],
            //Bytes for the actual tile it maps to
            tile_bytes[0],
            tile_bytes[1],
            tile_bytes[2], 
            tile_bytes[3]
        ]
    }
    fn from_le_bytes(bytes: [u8; 6]) -> Self { 
        #[cfg(debug_assertions)]
        {
            assert_eq!(Self::serialized_length(), 6)
        }
        let idx = u16::from_le_bytes([ 
            bytes[0],
            bytes[1],
        ]);
        let id = TileId::from_le_bytes([ 
            bytes[2],
            bytes[3],
            bytes[4],
            bytes[5]
        ]);
        Self { 
            from_index: idx,
            to_tile: id
        }
    }
}


#[test]
fn chunk_index_reverse() {
    use rand::Rng;

    let mut rng = rand::thread_rng();
    for _ in 0..4096 {
        let x = rng.gen_range(0, CHUNK_SIZE);
        let y = rng.gen_range(0, CHUNK_SIZE);
        let z = rng.gen_range(0, CHUNK_SIZE);

        let i_value = crate::world::voxelarray::chunk_xyz_to_i(x, y, z, CHUNK_SIZE);
        let (x1, y1, z1) = crate::world::voxelarray::chunk_i_to_xyz(i_value, CHUNK_SIZE);

        assert_eq!(x, x1);
        assert_eq!(y, y1);
        assert_eq!(z, z1);
    }
}

#[test]
fn chunk_index_bounds() {
    for x in 0..CHUNK_SIZE {
        for y in 0..CHUNK_SIZE {
            for z in 0..CHUNK_SIZE {
                assert!(
                    crate::world::voxelarray::chunk_xyz_to_i(x, y, z, CHUNK_SIZE)
                        < CHUNK_SIZE_CUBED
                );
            }
        }
    }
}

#[test]
fn assignemnts_to_chunk() {
    use rand::Rng;

    let u1 = String::from("air");
    let u2 = String::from("stone");
    let mut test_chunk = Chunk {
        revision: 0,
        inner: ChunkInner::Uniform(u1.clone()),
    };

    {
        test_chunk.set(vpos!(1, 1, 1), u1.clone()).unwrap();

        assert_eq!(test_chunk.get(vpos!(1, 1, 1)).unwrap(), &u1);
    }

    let mut valid_result = false;
    if let ChunkInner::Uniform(_) = test_chunk.inner {
        valid_result = true;
    }
    assert!(valid_result);

    //Make sure Uniform chunks work the way they're supposed to.

    for x in 0..CHUNK_SIZE {
        for y in 0..CHUNK_SIZE {
            for z in 0..CHUNK_SIZE {
                let pos = vpos!(x as u8, y as u8, z as u8);
                assert_eq!(test_chunk.get(pos).unwrap(), &u1);
                //We should also be able to set every tile of the uniform to the uniform's value, and it'll do nothing.
                test_chunk.set(pos, u1.clone()).unwrap();
            }
        }
    }

    //Implicitly expand it to a Small chunk rather than a Uniform chunk.
    {
        test_chunk.set(vpos!(2, 2, 2), u2.clone()).unwrap();

        assert_eq!(test_chunk.get(vpos!(2, 2, 2)).unwrap(), &u2);
    }

    let mut valid_result = false;
    if let ChunkInner::Small(_) = test_chunk.inner {
        valid_result = true;
    }
    assert!(valid_result);

    //Make sure that our new ChunkSmall is still the Uniform's tile everywhere except the position where we assigned something else.
    for x in 0..CHUNK_SIZE {
        for y in 0..CHUNK_SIZE {
            for z in 0..CHUNK_SIZE {
                let pos = vpos!(x as u8, y as u8, z as u8);
                if x == 2 && y == 2 && z == 2 {
                    assert_eq!(test_chunk.get(pos).unwrap(), &u2);
                } else {
                    assert_eq!(test_chunk.get(pos).unwrap(), &u1);
                }
            }
        }
    }

    let mut rng = rand::thread_rng();

    {
        for i in 0..253 {
            let x = rng.gen_range(0, CHUNK_SIZE);
            let y = rng.gen_range(0, CHUNK_SIZE);
            let z = rng.gen_range(0, CHUNK_SIZE);
            let pos = vpos!(x as u8, y as u8, z as u8);

            let tile = format!("{}.test", i);

            test_chunk.set(pos, tile.clone()).unwrap();

            assert_eq!(test_chunk.get(pos).unwrap(), &tile);
        }
    }

    let mut valid_result = false;
    if let ChunkInner::Small(_) = test_chunk.inner {
        valid_result = true;
    }
    assert!(valid_result);

    //Make sure we can assign to everywhere in our chunk bounds.
    for x in 0..CHUNK_SIZE {
        for y in 0..CHUNK_SIZE {
            for z in 0..CHUNK_SIZE {
                let pos = vpos!(x as u8, y as u8, z as u8);
                test_chunk.set(pos, u1.clone()).unwrap();
                assert_eq!(test_chunk.get(pos).unwrap(), &u1);
            }
        }
    }

    {
        for i in 253..1024 {
            let x = rng.gen_range(0, CHUNK_SIZE);
            let y = rng.gen_range(0, CHUNK_SIZE);
            let z = rng.gen_range(0, CHUNK_SIZE);
            let pos = vpos!(x as u8, y as u8, z as u8);

            let tile = format!("{}.test", i);

            test_chunk.set(pos, tile.clone()).unwrap();

            assert_eq!(test_chunk.get(pos).unwrap(), &tile);
        }
    }
    let mut valid_result = false;
    if let ChunkInner::Large(_) = test_chunk.inner {
        valid_result = true;
    }
    assert!(valid_result);
}

#[test]
fn always_le_u16_expectation() { 
    assert_eq!(
<<<<<<< HEAD
        std::mem::size_of::<[u8; CHUNK_SIZE * CHUNK_SIZE * CHUNK_SIZE]>(),
        std::mem::size_of::<[AlwaysLeU16; CHUNK_SIZE * CHUNK_SIZE * CHUNK_SIZE]>() * 2,
=======
        std::mem::size_of::<[u8; CHUNK_SIZE * CHUNK_SIZE * CHUNK_SIZE]>() * 2,
        std::mem::size_of::<[AlwaysLeU16; CHUNK_SIZE * CHUNK_SIZE * CHUNK_SIZE]>(),
>>>>>>> 67f36190
    )
}<|MERGE_RESOLUTION|>--- conflicted
+++ resolved
@@ -813,12 +813,7 @@
 #[test]
 fn always_le_u16_expectation() { 
     assert_eq!(
-<<<<<<< HEAD
-        std::mem::size_of::<[u8; CHUNK_SIZE * CHUNK_SIZE * CHUNK_SIZE]>(),
-        std::mem::size_of::<[AlwaysLeU16; CHUNK_SIZE * CHUNK_SIZE * CHUNK_SIZE]>() * 2,
-=======
         std::mem::size_of::<[u8; CHUNK_SIZE * CHUNK_SIZE * CHUNK_SIZE]>() * 2,
         std::mem::size_of::<[AlwaysLeU16; CHUNK_SIZE * CHUNK_SIZE * CHUNK_SIZE]>(),
->>>>>>> 67f36190
     )
 }